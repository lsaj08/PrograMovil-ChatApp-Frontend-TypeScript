// src/components/ChatBox.tsx
import React, { useState, useRef, useEffect } from "react";
import * as signalR from "@microsoft/signalr";
import "./Chat.css";
import ChatMessageItem from "./ChatMessageItem";

/* ============================
   🔐 E2EE helpers (WebCrypto)
   ============================ */
const te = new TextEncoder();
const td = new TextDecoder();

const buf2b64 = (buf: ArrayBuffer) => {
  const bytes = new Uint8Array(buf);
  let bin = "";
  for (let i = 0; i < bytes.length; i++) bin += String.fromCharCode(bytes[i]);
  return btoa(bin);
};
const b642buf = (b64: string) =>
  Uint8Array.from(atob(b64), (c) => c.charCodeAt(0)).buffer;

async function generateMyKeys() {
  const kp = await window.crypto.subtle.generateKey(
    { name: "ECDH", namedCurve: "P-256" },
    true,
    ["deriveKey", "deriveBits"]
  );
  const spki = await window.crypto.subtle.exportKey("spki", kp.publicKey);
  const publicKeyB64 = buf2b64(spki);
  return { privateKey: kp.privateKey, publicKeyB64 };
}

async function importPeerPublicKey(spkiB64: string): Promise<CryptoKey> {
  const spki = b642buf(spkiB64);
  return window.crypto.subtle.importKey(
    "spki",
    spki,
    { name: "ECDH", namedCurve: "P-256" },
    false,
    []
  );
}

async function deriveAesKey(
  myPrivateKey: CryptoKey,
  peerPublicKey: CryptoKey
): Promise<CryptoKey> {
  return window.crypto.subtle.deriveKey(
    { name: "ECDH", public: peerPublicKey },
    myPrivateKey,
    { name: "AES-GCM", length: 256 },
    false,
    ["encrypt", "decrypt"]
  );
}

async function encryptGcm(
  key: CryptoKey,
  plain: string
): Promise<{ ivB64: string; cipherB64: string }> {
  const iv = window.crypto.getRandomValues(new Uint8Array(12));
  const ct = await window.crypto.subtle.encrypt(
    { name: "AES-GCM", iv },
    key,
    te.encode(plain)
  );
  return { ivB64: buf2b64(iv.buffer), cipherB64: buf2b64(ct) };
}

async function decryptGcm(
  key: CryptoKey,
  ivB64: string,
  cipherB64: string
): Promise<string> {
  const iv = new Uint8Array(b642buf(ivB64));
  const ct = b642buf(cipherB64);
  const pt = await window.crypto.subtle.decrypt(
    { name: "AES-GCM", iv },
    key,
    ct
  );
  return td.decode(pt);
}

/* ============================
   DTOs que viajan por el hub
   ============================ */
type PublicKeyDTO = {
  username: string;
  algorithm: "EC-P256";
  publicKeyB64: string;
};

type EncryptedMessageDTO = {
  from: string;
  to: string | null; // dirigido a 'to'. Si es null => broadcast (no recomendable E2EE)
  iv: string;
  cipher: string;
};

/* ============================
   Tipos para UI
   ============================ */
interface ChatMessage {
  user: string;
  message: string;
  timestamp: string;
}

/* ============================
   Componente principal
   ============================ */
const ChatBox: React.FC = () => {
  const [connection, setConnection] = useState<signalR.HubConnection | null>(null);
  const [messages, setMessages] = useState<ChatMessage[]>([]);
  const [username, setUsername] = useState("");
  const [message, setMessage] = useState("");
  const [isConnected, setIsConnected] = useState(false);
  const [isConnecting, setIsConnecting] = useState(false);
  const [onlineUsers, setOnlineUsers] = useState(0);

  // Estado E2EE (solo en memoria)
  const myPrivateKeyRef = useRef<CryptoKey | null>(null);
  const sessionKeys = useRef<Map<string, CryptoKey>>(new Map()); // peer -> AES key

  const messagesEndRef = useRef<HTMLDivElement | null>(null);
  useEffect(() => {
    messagesEndRef.current?.scrollIntoView({ behavior: "smooth" });
  }, [messages]);

  // ============================
  // Conexión y handshake E2EE
  // ============================
  const startConnection = async () => {
    if (!username || connection || isConnecting) return;
    setIsConnecting(true);

    const newConnection = new signalR.HubConnectionBuilder()
      .withUrl(
        `https://programovil-chatapp-backend-net9.azurewebsites.net/chat?username=${encodeURIComponent(
          username
        )}`
      )
      .withAutomaticReconnect()
      .build();

    // Texto plano (fallback / compat)
    newConnection.on("ReceiveMessage", (data: any) => {
      const { user, message, fechaHoraCostaRica } = data || {};
      if (!user || typeof message !== "string") return;
      setMessages((prev) => [
        ...prev,
        {
          user,
          message,
          timestamp: fechaHoraCostaRica ?? new Date().toISOString(),
        },
      ]);
    });

    newConnection.on("UpdateUserCount", (count: number) => setOnlineUsers(count));

    // Intercambio de claves públicas
    newConnection.on("ReceivePublicKey", async (payloadJson: string) => {
      try {
        const payload = JSON.parse(payloadJson) as PublicKeyDTO;
        if (payload.username === username) return; // ignora tu eco
        if (payload.algorithm !== "EC-P256") return;

        const peerPub = await importPeerPublicKey(payload.publicKeyB64);
        const myPriv = myPrivateKeyRef.current;
        if (!myPriv) return;
        const aesKey = await deriveAesKey(myPriv, peerPub);
        sessionKeys.current.set(payload.username, aesKey);
        // silencioso en UI (solo consola para debug)
        console.info(`[E2EE] Canal con ${payload.username} listo`);
      } catch (e) {
        console.warn("ReceivePublicKey error:", e);
      }
    });

    // Mensajes cifrados
    newConnection.on("ReceiveCipher", async (payloadJson: string) => {
      try {
        const payload = JSON.parse(payloadJson) as EncryptedMessageDTO;
        const { from, to, iv, cipher } = payload;

        // Si viene dirigido a otra persona, no lo muestres
        if (to && to !== username) return;

        const key = sessionKeys.current.get(from);
        if (!key) {
          // sin clave para ese emisor → silenciar
          console.info(`[E2EE] Cipher de ${from} ignorado (sin clave aún).`);
          return;
        }
        const plain = await decryptGcm(key, iv, cipher);
        setMessages((prev) => [
          ...prev,
          { user: from, message: plain, timestamp: new Date().toISOString() },
        ]);
      } catch (e) {
        console.warn("ReceiveCipher error:", e);
      }
    });

    try {
      await newConnection.start();
      setConnection(newConnection);
      setIsConnected(true);
    } catch (e) {
      console.error("Error al conectar con SignalR:", e);
      setIsConnecting(false);
      return;
    }

    // Generar par local y publicar clave (silencioso si el método no existe)
    try {
      const { privateKey, publicKeyB64 } = await generateMyKeys();
      myPrivateKeyRef.current = privateKey;
      const pubPayload: PublicKeyDTO = {
        username,
        algorithm: "EC-P256",
        publicKeyB64,
      };
      await newConnection.invoke("SharePublicKey", JSON.stringify(pubPayload));
      console.info("[E2EE] Clave pública publicada.");
    } catch (e: any) {
      const msg =
        e && typeof e === "object" && "message" in e ? (e as any).message : String(e);
      if (msg?.includes("Method does not exist")) {
        console.info("[E2EE] SharePublicKey no disponible; usando fallback.");
      } else {
        console.warn("SharePublicKey invoke failed:", msg);
      }
    } finally {
      setIsConnecting(false);
    }
  };

  // ============================
  // Envío con fallback
  // ============================
  const sendMessage = async () => {
    if (!connection) return;
    const text = message.trim();
    if (!text) return;

    try {
      const peers = Array.from(sessionKeys.current.entries());

      if (peers.length === 0) {
        // ➜ No hay claves: enviar en claro (el servidor lo mostrará a todos, incluido tú)
        await connection.invoke("SendMessage", username, text);
      } else {
        // ➜ Hay claves: cifrar 1 a 1 por peer
        for (const [peer, key] of peers) {
          const { ivB64, cipherB64 } = await encryptGcm(key, text);
          const payload: EncryptedMessageDTO = {
            from: username,
            to: peer,
            iv: ivB64,
            cipher: cipherB64,
          };
          await connection.invoke("SendCipher", JSON.stringify(payload));
        }
        // Eco local SOLO para E2EE (tu propio claro)
        setMessages((prev) => [
          ...prev,
          { user: username, message: text, timestamp: new Date().toISOString() },
        ]);
      }

      setMessage("");
    } catch (e) {
      console.error("Error al enviar mensaje:", e);
    }
  };

  // ============================
  // UI
  // ============================
  return (
    <div className="chat-container">
      {!isConnected ? (
        <div className="chat-login">
          <img src="/logo_ulatina.png" alt="Universidad Latina logo" className="logo-ulatina" />
<<<<<<< HEAD
          <h1>Curso: Programación Móvil</h1>
=======
          <h1>Curso: Programación Movil</h1>
          <p>
            20253-002-BISI10 <br />
            Profesor: Jose Arturo Gracia Rodriguez <br />
            Proyecto Final - Aplicación de Chat <br /><br />
            Nombre del App: Talkao v4.2<br /><br />
            <img src="/Talkao.png" alt="Talkao logo" className="logo-talkao" />
          </p>
>>>>>>> 6d2af7be

          <ul>
            <h3>Integrantes:</h3>
            <li>Leiner Arce Jimenez</li>
            <li>Diego Campos Borbon</li>
            <li>Victor Esteban Mena Mora</li>
            <li>Tracy Michelle Ramos Villegas</li>
          </ul>

          <h2>Ingresa tu nombre de usuario:</h2>
          <input
            id="username"
            name="username"
            value={username}
            onChange={(e) => setUsername(e.target.value)}
            placeholder="Escribe tu nombre..."
            autoComplete="username"
          />
          <br /><br />
          <button
            onClick={startConnection}
            disabled={isConnecting}
            className="btn-chat"
            type="button"
          >
            {isConnecting ? (
              <>Conectando…<span className="spinner" /></>
            ) : (
              <>Entrar al chat <img src="/login.png" alt="login" className="icon-login" /></>
            )}
          </button>
        </div>
      ) : (
        <>
          <h1>Bienvenido, {username}</h1>
          <h3>Usuarios en línea: {onlineUsers}</h3>

          <div className="chat-box">
            {messages.map((msg, idx) => (
              <ChatMessageItem key={idx} msg={msg} username={username} />
            ))}
            <div ref={messagesEndRef} />
          </div>

          <div className="message-input-wrapper">
            <input
              id="message"
              name="message"
              value={message}
              onChange={(e) => setMessage(e.target.value)}
              onKeyDown={(e) => e.key === "Enter" && sendMessage()}
              placeholder="Escribe un mensaje..."
              autoComplete="off"
            />
            <button onClick={sendMessage} className="btn-chat btn-send" type="button">
              Enviar <img src="/send.png" alt="enviar" className="icon-send" />
            </button>
          </div>

          <div className="logout-wrapper">
            <button
              className="btn-chat btn-logout"
              onClick={async () => {
                await connection?.stop();
                setConnection(null);
                setUsername("");
                setIsConnected(false);
                setMessages([]);
                sessionKeys.current.clear();
                myPrivateKeyRef.current = null;
              }}
              type="button"
            >
              <img src="/logout.png" alt="logout" className="icon-logout" />
              Salir del chat
            </button>
          </div>
        </>
      )}
    </div>
  );
};

export default ChatBox;<|MERGE_RESOLUTION|>--- conflicted
+++ resolved
@@ -285,9 +285,7 @@
       {!isConnected ? (
         <div className="chat-login">
           <img src="/logo_ulatina.png" alt="Universidad Latina logo" className="logo-ulatina" />
-<<<<<<< HEAD
           <h1>Curso: Programación Móvil</h1>
-=======
           <h1>Curso: Programación Movil</h1>
           <p>
             20253-002-BISI10 <br />
@@ -296,7 +294,6 @@
             Nombre del App: Talkao v4.2<br /><br />
             <img src="/Talkao.png" alt="Talkao logo" className="logo-talkao" />
           </p>
->>>>>>> 6d2af7be
 
           <ul>
             <h3>Integrantes:</h3>
